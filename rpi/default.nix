{ pinned, core-overlay, libcamera-overlay }:
{ lib, pkgs, config, ... }:

let
  cfg = config.raspberry-pi-nix;
  version = cfg.kernel-version;
  board = cfg.board;
<<<<<<< HEAD
  kernel = pkgs.rpi-kernels."${version}"."${board}";
  initrd = "${config.system.build.initialRamdisk}/${config.system.boot.loader.initrdFile}";
=======
  kernel = config.system.build.kernel;
>>>>>>> 57e8e8e8
in
{
  imports = [ ./config.nix ./i2c.nix ];

  options = with lib; {
    raspberry-pi-nix = {
      kernel-version = mkOption {
        default = "v6_6_54";
        type = types.str;
        description = "Kernel version to build.";
      };
      board = mkOption {
        type = types.enum [ "bcm2711" "bcm2712" ];
        description = ''
          The kernel board version to build.
          Examples at: https://www.raspberrypi.com/documentation/computers/linux_kernel.html#native-build-configuration
          without the _defconfig part.
        '';
      };
      pin-inputs = {
        enable = mkOption {
          default = true;
          type = types.bool;
          description = ''
            Whether to pin the kernel to the latest cachix build.
          '';
        };
      };
      firmware-migration-service = {
        enable = mkOption {
          default = true;
          type = types.bool;
          description = ''
            Whether to run the migration service automatically or not.
          '';
        };
      };
      libcamera-overlay = {
        enable = mkOption {
          default = true;
          type = types.bool;
          description = ''
            If enabled then the libcamera overlay is applied which
            overrides libcamera with the rpi fork.
          '';
        };
      };
      uboot = {
        enable = mkOption {
          default = false;
          type = types.bool;
          description = ''
            If enabled then uboot is used as the bootloader. If disabled
            then the linux kernel is installed directly into the
            firmware directory as expected by the raspberry pi boot
            process.

            This can be useful for newer hardware that doesn't yet have
            uboot compatibility or less common setups, like booting a
            cm4 with an nvme drive.
          '';
        };

        package = mkPackageOption pkgs "uboot-rpi-arm64" { };
      };
    };
  };

  config = {
    systemd.services = {
      "raspberry-pi-firmware-migrate" =
        {
          description = "update the firmware partition";
          wantedBy = if cfg.firmware-migration-service.enable then [ "multi-user.target" ] else [ ];
          serviceConfig =
            let
              firmware-path = "/boot/firmware";
              kernel-params = pkgs.writeTextFile {
                name = "cmdline.txt";
                text = ''
                  ${lib.strings.concatStringsSep " " config.boot.kernelParams}
                '';
              };
            in
            {
              Type = "oneshot";
              MountImages =
                "/dev/disk/by-label/FIRMWARE:${firmware-path}";
              StateDirectory = "raspberrypi-firmware";
              ExecStart = pkgs.writeShellScript "migrate-rpi-firmware" ''
                shopt -s nullglob

                TARGET_FIRMWARE_DIR="${firmware-path}"
                TARGET_OVERLAYS_DIR="$TARGET_FIRMWARE_DIR/overlays"
                TMPFILE="$TARGET_FIRMWARE_DIR/tmp"
                KERNEL="${kernel}/Image"
                SHOULD_UBOOT=${if cfg.uboot.enable then "1" else "0"}
                SRC_FIRMWARE_DIR="${pkgs.raspberrypifw}/share/raspberrypi/boot"
                STARTFILES=("$SRC_FIRMWARE_DIR"/start*.elf)
                DTBS=("$SRC_FIRMWARE_DIR"/*.dtb)
                BOOTCODE="$SRC_FIRMWARE_DIR/bootcode.bin"
                FIXUPS=("$SRC_FIRMWARE_DIR"/fixup*.dat)
                SRC_OVERLAYS_DIR="$SRC_FIRMWARE_DIR/overlays"
                SRC_OVERLAYS=("$SRC_OVERLAYS_DIR"/*)
                CONFIG="${config.hardware.raspberry-pi.config-output}"

                ${lib.strings.optionalString cfg.uboot.enable ''
                  UBOOT="${cfg.uboot.package}/u-boot.bin"

                  migrate_uboot() {
                    echo "migrating uboot"
                    touch "$STATE_DIRECTORY/uboot-migration-in-progress"
                    cp "$UBOOT" "$TMPFILE"
                    mv -T "$TMPFILE" "$TARGET_FIRMWARE_DIR/u-boot-rpi-arm64.bin"
                    echo "${builtins.toString cfg.uboot.package}" > "$STATE_DIRECTORY/uboot-version"
                    rm "$STATE_DIRECTORY/uboot-migration-in-progress"
                  }
                ''}

                migrate_kernel() {
                  echo "migrating kernel"
                  touch "$STATE_DIRECTORY/kernel-migration-in-progress"
                  cp "$KERNEL" "$TMPFILE"
                  mv -T "$TMPFILE" "$TARGET_FIRMWARE_DIR/kernel.img"
                  cp "${initrd}" "$TMPFILE"
                  mv -T "$TMPFILE" "$TARGET_FIRMWARE_DIR/initrd"
                  echo "${
                    builtins.toString kernel
                  }" > "$STATE_DIRECTORY/kernel-version"
                  rm "$STATE_DIRECTORY/kernel-migration-in-progress"
                }

                migrate_cmdline() {
                  echo "migrating cmdline"
                  touch "$STATE_DIRECTORY/cmdline-migration-in-progress"
                  cp "${kernel-params}" "$TMPFILE"
                  mv -T "$TMPFILE" "$TARGET_FIRMWARE_DIR/cmdline.txt"
                  echo "${
                    builtins.toString kernel-params
                  }" > "$STATE_DIRECTORY/cmdline-version"
                  rm "$STATE_DIRECTORY/cmdline-migration-in-progress"
                }

                migrate_config() {
                  echo "migrating config.txt"
                  touch "$STATE_DIRECTORY/config-migration-in-progress"
                  cp "$CONFIG" "$TMPFILE"
                  mv -T "$TMPFILE" "$TARGET_FIRMWARE_DIR/config.txt"
                  echo "${config.hardware.raspberry-pi.config-output}" > "$STATE_DIRECTORY/config-version"
                  rm "$STATE_DIRECTORY/config-migration-in-progress"
                }

                migrate_firmware() {
                  echo "migrating raspberrypi firmware"
                  touch "$STATE_DIRECTORY/firmware-migration-in-progress"
                  for SRC in "''${STARTFILES[@]}" "''${DTBS[@]}" "$BOOTCODE" "''${FIXUPS[@]}"
                  do
                    cp "$SRC" "$TMPFILE"
                    mv -T "$TMPFILE" "$TARGET_FIRMWARE_DIR/$(basename "$SRC")"
                  done

                  if [[ ! -d "$TARGET_OVERLAYS_DIR" ]]; then
                    mkdir "$TARGET_OVERLAYS_DIR"
                  fi

                  for SRC in "''${SRC_OVERLAYS[@]}"
                  do
                    cp "$SRC" "$TMPFILE"
                    mv -T "$TMPFILE" "$TARGET_OVERLAYS_DIR/$(basename "$SRC")"
                  done
                  echo "${
                    builtins.toString pkgs.raspberrypifw
                  }" > "$STATE_DIRECTORY/firmware-version"
                  rm "$STATE_DIRECTORY/firmware-migration-in-progress"
                }

                ${lib.strings.optionalString cfg.uboot.enable ''
                  if [[ "$SHOULD_UBOOT" -eq 1 ]] && [[ -f "$STATE_DIRECTORY/uboot-migration-in-progress" || ! -f "$STATE_DIRECTORY/uboot-version" || $(< "$STATE_DIRECTORY/uboot-version") != ${
                    builtins.toString cfg.uboot.package
                  } ]]; then
                    migrate_uboot
                  fi
                ''}

                if [[ "$SHOULD_UBOOT" -ne 1 ]] && [[ ! -f "$STATE_DIRECTORY/kernel-version" || $(< "$STATE_DIRECTORY/kernel-version") != ${
                  builtins.toString kernel
                } ]]; then
                  migrate_kernel
                fi

                if [[ "$SHOULD_UBOOT" -ne 1 ]] && [[ ! -f "$STATE_DIRECTORY/cmdline-version" || $(< "$STATE_DIRECTORY/cmdline-version") != ${
                  builtins.toString kernel-params
                } ]]; then
                  migrate_cmdline
                fi

                if [[ -f "$STATE_DIRECTORY/config-migration-in-progress" || ! -f "$STATE_DIRECTORY/config-version" || $(< "$STATE_DIRECTORY/config-version") != ${
                  builtins.toString config.hardware.raspberry-pi.config-output
                } ]]; then
                  migrate_config
                fi

                if [[ -f "$STATE_DIRECTORY/firmware-migration-in-progress" || ! -f "$STATE_DIRECTORY/firmware-version" || $(< "$STATE_DIRECTORY/firmware-version") != ${
                  builtins.toString pkgs.raspberrypifw
                } ]]; then
                  migrate_firmware
                fi
              '';
            };
        };
    };

    # Default config.txt on Raspberry Pi OS:
    # https://github.com/RPi-Distro/pi-gen/blob/master/stage1/00-boot-files/files/config.txt
    hardware.raspberry-pi.config = {
      cm4 = {
        options = {
          otg_mode = {
            enable = lib.mkDefault true;
            value = lib.mkDefault true;
          };
        };
      };
      pi4 = {
        options = {
          arm_boost = {
            enable = lib.mkDefault true;
            value = lib.mkDefault true;
          };
        };
      };
      all = {
        options = {
          # The firmware will start our u-boot binary rather than a
          # linux kernel.
          kernel = {
            enable = true;
            value = if cfg.uboot.enable then "u-boot-rpi-arm64.bin" else "kernel.img";
          };
          ramfsfile = {
            enable = !cfg.uboot.enable;
            value = "initrd";
          };
          ramfsaddr = {
            enable = !cfg.uboot.enable;
            value = -1;
          };
          arm_64bit = {
            enable = true;
            value = true;
          };
          enable_uart = {
            enable = true;
            value = true;
          };
          avoid_warnings = {
            enable = lib.mkDefault true;
            value = lib.mkDefault true;
          };
          camera_auto_detect = {
            enable = lib.mkDefault true;
            value = lib.mkDefault true;
          };
          display_auto_detect = {
            enable = lib.mkDefault true;
            value = lib.mkDefault true;
          };
          disable_overscan = {
            enable = lib.mkDefault true;
            value = lib.mkDefault true;
          };
        };
        dt-overlays = {
          vc4-kms-v3d = {
            enable = lib.mkDefault true;
            params = { };
          };
        };
      };
    };

    nixpkgs = {
      overlays =
        let
          rpi-overlays = [ core-overlay ]
            ++ (if config.raspberry-pi-nix.libcamera-overlay.enable
          then [ libcamera-overlay ] else [ ]);
          rpi-overlay = lib.composeManyExtensions rpi-overlays;
          pin-prev-overlay = overlay: pinned-prev: final: prev:
            let
              # apply the overlay to pinned-prev and fix that so no references to the actual final
              # and prev appear in applied-overlay
              applied-overlay =
                lib.fix (final: pinned-prev // overlay final pinned-prev);
              # We only want to set keys that appear in the overlay, so restrict applied-overlay to
              # these keys
              restricted-overlay = lib.getAttrs (builtins.attrNames (overlay { } { })) applied-overlay;
            in
            prev // restricted-overlay;
        in
        if cfg.pin-inputs.enable
        then [ (pin-prev-overlay rpi-overlay pinned) ]
        else [ rpi-overlay ];
    };
    boot = {
      kernelParams =
        if cfg.uboot.enable then [ ]
        else [
          "console=tty1"
          "console=serial0,115200n8"
          "init=/sbin/init"
        ];
      initrd = {
        availableKernelModules = [
          "usbhid"
          "usb_storage"
          "vc4"
          "pcie_brcmstb" # required for the pcie bus to work
          "reset-raspberrypi" # required for vl805 firmware to load
        ];
      };
      kernelPackages = pkgs.linuxPackagesFor pkgs.rpi-kernels."${version}"."${board}";
      loader = {
        grub.enable = lib.mkDefault false;
        initScript.enable = !cfg.uboot.enable;
        generic-extlinux-compatible = {
          enable = lib.mkDefault cfg.uboot.enable;
          # We want to use the device tree provided by firmware, so don't
          # add FDTDIR to the extlinux conf file.
          useGenerationDeviceTree = false;
        };
      };
    };
    hardware.enableRedistributableFirmware = true;

    users.groups = builtins.listToAttrs (map (k: { name = k; value = { }; })
      [ "input" "sudo" "plugdev" "games" "netdev" "gpio" "i2c" "spi" ]);
    services = {
      udev.extraRules =
        let shell = "${pkgs.bash}/bin/bash";
        in ''
          # https://raw.githubusercontent.com/RPi-Distro/raspberrypi-sys-mods/master/etc.armhf/udev/rules.d/99-com.rules
          SUBSYSTEM=="input", GROUP="input", MODE="0660"
          SUBSYSTEM=="i2c-dev", GROUP="i2c", MODE="0660"
          SUBSYSTEM=="spidev", GROUP="spi", MODE="0660"
          SUBSYSTEM=="*gpiomem*", GROUP="gpio", MODE="0660"
          SUBSYSTEM=="rpivid-*", GROUP="video", MODE="0660"

          KERNEL=="vcsm-cma", GROUP="video", MODE="0660"
          SUBSYSTEM=="dma_heap", GROUP="video", MODE="0660"

          SUBSYSTEM=="gpio", GROUP="gpio", MODE="0660"
          SUBSYSTEM=="gpio", KERNEL=="gpiochip*", ACTION=="add", PROGRAM="${shell} -c 'chgrp -R gpio /sys/class/gpio && chmod -R g=u /sys/class/gpio'"
          SUBSYSTEM=="gpio", ACTION=="add", PROGRAM="${shell} -c 'chgrp -R gpio /sys%p && chmod -R g=u /sys%p'"

          # PWM export results in a "change" action on the pwmchip device (not "add" of a new device), so match actions other than "remove".
          SUBSYSTEM=="pwm", ACTION!="remove", PROGRAM="${shell} -c 'chgrp -R gpio /sys%p && chmod -R g=u /sys%p'"

          KERNEL=="ttyAMA[0-9]*|ttyS[0-9]*", PROGRAM="${shell} -c '\
                  ALIASES=/proc/device-tree/aliases; \
                  TTYNODE=$$(readlink /sys/class/tty/%k/device/of_node | sed 's/base/:/' | cut -d: -f2); \
                  if [ -e $$ALIASES/bluetooth ] && [ $$TTYNODE/bluetooth = $$(strings $$ALIASES/bluetooth) ]; then \
                      echo 1; \
                  elif [ -e $$ALIASES/console ]; then \
                      if [ $$TTYNODE = $$(strings $$ALIASES/console) ]; then \
                          echo 0;\
                      else \
                          exit 1; \
                      fi \
                  elif [ $$TTYNODE = $$(strings $$ALIASES/serial0) ]; then \
                      echo 0; \
                  elif [ $$TTYNODE = $$(strings $$ALIASES/serial1) ]; then \
                      echo 1; \
                  else \
                      exit 1; \
                  fi \
          '", SYMLINK+="serial%c"

          ACTION=="add", SUBSYSTEM=="vtconsole", KERNEL=="vtcon1", RUN+="${shell} -c '\
          	if echo RPi-Sense FB | cmp -s /sys/class/graphics/fb0/name; then \
          		echo 0 > /sys$devpath/bind; \
          	fi; \
          '"
        '';
    };
  };

}<|MERGE_RESOLUTION|>--- conflicted
+++ resolved
@@ -5,12 +5,8 @@
   cfg = config.raspberry-pi-nix;
   version = cfg.kernel-version;
   board = cfg.board;
-<<<<<<< HEAD
-  kernel = pkgs.rpi-kernels."${version}"."${board}";
+  kernel = config.system.build.kernel;
   initrd = "${config.system.build.initialRamdisk}/${config.system.boot.loader.initrdFile}";
-=======
-  kernel = config.system.build.kernel;
->>>>>>> 57e8e8e8
 in
 {
   imports = [ ./config.nix ./i2c.nix ];
